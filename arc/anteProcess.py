#  This software was developed by United States Army Corps of Engineers (USACE)
#  employees in the course of their official duties.  USACE used copyrighted,
#  open source code to develop this software, as such this software
#  (per 17 USC § 101) is considered "joint work."  Pursuant to 17 USC § 105,
#  portions of the software developed by USACE employees in the course of their
#  official duties are not subject to copyright protection and are in the public
#  domain.
#
#  USACE assumes no responsibility whatsoever for the use of this software by
#  other parties, and makes no guarantees, expressed or implied, about its
#  quality, reliability, or any other characteristic.
#
#  The software is provided "as is," without warranty of any kind, express or
#  implied, including but not limited to the warranties of merchantability,
#  fitness for a particular purpose, and noninfringement.  In no event shall the
#  authors or U.S. Government be liable for any claim, damages or other
#  liability, whether in an action of contract, tort or otherwise, arising from,
#  out of or in connection with the software or the use or other dealings in the
#  software.
#
#  Public domain portions of this software can be redistributed and/or modified
#  freely, provided that any derivative works bear some notice that they are
#  derived from it, and any modified versions bear some notice that they have
#  been modified.
#
#  Copyrighted portions of the software are annotated within the source code.
#  Open Source Licenses, included in the source code, apply to the applicable
#  copyrighted portions.  Copyrighted portions of the software are not in the
#  public domain.

######################################
##  ------------------------------- ##
##         anteProcess.py           ##
##  ------------------------------- ##
##      Writen by: Jason Deters     ##
##  ------------------------------- ##
##    Last Edited on: 2020-05-27    ##
##  ------------------------------- ##
######################################

# Import Standard Libraries
import os
import sys
import time
import datetime
import multiprocessing
import traceback
import warnings
import pickle
import stat
from operator import itemgetter

# Get root folder
MODULE_PATH = os.path.dirname(os.path.realpath(__file__))
ROOT = os.path.dirname(MODULE_PATH)

# Ulmo throws annoying warnings...
warnings.filterwarnings("ignore")

# Import 3rd Party Libraries

import requests
import urllib3
import json
import numpy
import pandas
import ulmo
from geopy.distance import great_circle
import matplotlib.pyplot as plt
from matplotlib.legend_handler import HandlerLine2D
import matplotlib.dates as dates
import matplotlib.ticker as ticker
from matplotlib import rcParams
import pylab
# Stop annoying urllib3 errors for EPQS tests
# import logging
# logging.getLogger("urllib3").setLevel(logging.ERROR)

# Import Custom Modules
try:
    from . import query_climdiv
    from . import process_manager
    from . import date_calcs
    from . import getElev
    from . import station_manager
    from . import get_forecast
    from . import get_all
    from .utilities import JLog
    from .utilities import web_wimp_scraper
except Exception:
    import query_climdiv
    import process_manager
    import date_calcs
    import getElev
    import station_manager
    import get_forecast
    import get_all
    # Add utilities folder to path directly
    PYTHON_SCRIPTS_FOLDER = os.path.join(ROOT, 'Python Scripts')
    TEST = os.path.exists(PYTHON_SCRIPTS_FOLDER)
    if TEST:
        sys.path.append(PYTHON_SCRIPTS_FOLDER)
        UTILITIES_FOLDER = os.path.join(PYTHON_SCRIPTS_FOLDER, 'utilities')
        sys.path.append(UTILITIES_FOLDER)
    else:
        ARC_FOLDER = os.path.join(ROOT, 'arc')
        sys.path.append(ARC_FOLDER)
        UTILITIES_FOLDER = os.path.join(ARC_FOLDER, 'utilities')
        sys.path.append(UTILITIES_FOLDER)
    import JLog
    import web_wimp_scraper



# FUNCTION DEFINITIONS

def get_json_multiple_ways(url):
    """Tries to pull JSON data from a URL using urllib3 first and then requests"""
    log = JLog.PrintLog()
    if 'https://nationalmap.gov/epqs' in url:
        base_url = 'https://nationalmap.gov/epqs'
    elif 'https://ned.usgs.gov/epqs' in url:
        base_url = 'https://ned.usgs.gov/epqs'
    # Common USGS Error Message
    temp_unavailable_message = 'The requested service is temporarily unavailable.  Please try later.'
    unavailable_error_count = 0
    # Try urllib3
    # Try Requests module
    try:
        log.print_status_message('Querying {}...'.format(base_url))
        content = requests.get(url, timeout=15)
        time.sleep(.5)
        while temp_unavailable_message in content.text:
            del content
            unavailable_error_count += 1
            log.Write('     USGS SERVER:  "{}"'.format(temp_unavailable_message))
            log.print_status_message('     Retrying query of {}...'.format(base_url))
            time.sleep(unavailable_error_count)
            content = requests.get(url)
            time.sleep(unavailable_error_count)
            if unavailable_error_count > 4:
                unavailable_error_count = 0
                break
        json_conversion = content.json()
        return json_conversion
    except Exception:
        requests_exception = traceback.format_exc()
    try:
        log.print_status_message('Querying {}...'.format(base_url))
        http = urllib3.PoolManager(cert_reqs='CERT_REQUIRED')
        response = http.request('GET', url)
        time.sleep(1)
        string_data = str(response.data, 'utf-8')
        while temp_unavailable_message in string_data:
            del response
            unavailable_error_count += 1
            log.Write('     USGS SERVER:  "{}"'.format(temp_unavailable_message))
            log.print_status_message('     Retrying query of {}...'.format(base_url))
            time.sleep(unavailable_error_count)
            response = http.request('GET', url)
            sleep_duration = 3 + unavailable_error_count
            time.sleep(sleep_duration)
            string_data = str(response.data, 'utf-8')
            if unavailable_error_count > 4:
                unavailable_error_count = 0
                break
        json_conversion = json.loads(string_data)
        return json_conversion
    except Exception:
        pass

def test_usgs_epqs_servers():
    """Tests if either one of the known USGS Elevation Point Query Service (EPQS) Servers are Online"""
    log = JLog.PrintLog()
    log.print_title('USGS Elevation Point Query Service (EPQS) Status Check')
    log.Wrap('Original - National Map Variant:')
    test_url_nationalmap = 'https://nationalmap.gov/epqs/pqs.php?x=-121.5&y=38.5&output=json&units=Feet'
    log.Wrap('  -Test URL: {}'.format(test_url_nationalmap))
    log.Wrap('  -Attempting to connect (15-second timeout)')
    try:
        json_result = get_json_multiple_ways(test_url_nationalmap)
        log.Wrap('')
        service = json_result['USGS_Elevation_Point_Query_Service']
        query = service['Elevation_Query']
        elevation = query['Elevation']
        log.Wrap('')
        log.Wrap('    ###########################################')
        log.Wrap('    # --- National Map EPQS Server Online --- #')
        log.Wrap('    ###########################################')
        log.Wrap('')
        return 'nationalmap'
    except Exception:
        log.Wrap('')
        log.Wrap('    ############################################')
        log.Wrap('    # --- National Map EPQS Server Offline --- #')
        log.Wrap('    ############################################')
        log.Wrap('')
    log.Wrap('New Mirror - National Elevation Dataset (NED) Variant:')
    test_url_ned = 'https://ned.usgs.gov/epqs/pqs.php?x=-121.5&y=38.5&units=Feet&output=json'
    log.Wrap('  -Test URL: {}'.format(test_url_ned))
    log.Wrap('  -Attempting to connect (15-second timeout)')
    try:
        json_result = get_json_multiple_ways(test_url_ned)
        log.Wrap('')
        service = json_result['USGS_Elevation_Point_Query_Service']
        query = service['Elevation_Query']
        elevation = query['Elevation']
        log.Wrap('')
        log.Wrap('    ##################################')
        log.Wrap('    # --- NED EPQS Server Online --- #')
        log.Wrap('    ##################################')
        log.Wrap(' ')
        log.Wrap('Proceeding with request...')
        log.print_separator_line()
        log.Wrap(' ')
        return 'ned'
    except Exception:
        log.Wrap('')
        log.Wrap('    ###################################')
        log.Wrap('    # --- NED EPQS Server Offline --- #')
        log.Wrap('    ###################################')
        log.Wrap('')
        raise Exception('The APT is unable to run if both USGS Elevation Point Query Services are offline.')

def file_older_than(file_path, time_unit, time_value):
    """
    file_path = file to be tested (string)
    time_unit = seconds, minutes, hours, or days (string)
    time_value = number of selected time units (int or float)
    Tests the last modified date of a file against a given time unit and value
    """
    seconds = time.time() - os.stat(file_path)[stat.ST_MTIME]
    minutes = seconds/60
    hours = seconds/60/60
    days = seconds/60/60/24 # Not true on DST Change days but close enough
    if time_unit == 'seconds':
        test_value = seconds
    elif time_unit == 'minutes':
        test_value = minutes
    elif time_unit == 'hours':
        test_value = hours
    elif time_unit == 'days':
        test_value = days
    if test_value > time_value:
        return True
    else:
        return False

def time2String(total_seconds):
    if total_seconds < 61:
        seconds = str(int(total_seconds))
        output_string = '{} seconds'.format(seconds)
    elif total_seconds > 60 and total_seconds < 3601:
        minutes = int(total_seconds / 60)
        minutes_loss = (minutes * 60)
        seconds = int(total_seconds - minutes_loss)
        output_string = '{} minutes and {} seconds'.format(minutes, seconds)
    elif total_seconds > 3600:
        hours = int(total_seconds / 3600)
        hours_loss = (hours * 3600)
        minutes = int((total_seconds - hours_loss)/60)
        minutes_loss = (minutes * 60)
        seconds = int(total_seconds - hours_loss - minutes_loss)
        output_string = '{} hours, {} minutes, and {} seconds'.format(hours, minutes, seconds)
    return output_string

def value_list_to_water_year_table(dates, values):
    log = JLog.PrintLog()
    n = 0
    newrow = None
    list_of_arrays = []
    leap_day_rolling_totals = []
    log.Wrap('Collecting all rolling totals for each day of the year...')
    for row in dates:
        if '-10-01' in str(row):
            if newrow is not None:
                # convert list to array
                A = numpy.array(newrow)
                # Add array to list of arrays
                list_of_arrays.append(A)
                # create / empty newrow list
                newrow = []
            else:
                # Create newrow list
                newrow = []
        if '-02-29' in str(row):
            leap_day_rolling_totals.append(values[n])
        else:
            newrow.append(values[n])
        n += 1
    allDays = numpy.array(list_of_arrays)
#    numpy.set_printoptions(precision=2)
#    numpy.set_printoptions(suppress=True)
#    self.log.Wrap(allDays)
#    self.log.Wrap(allDays.shape)
#    # Save Numpy Array as CSV
#    allDays.tofile("C:/Temp/allDays.csv", ',','%f')
    return allDays


def calc_normal_values(dates, values):
    n = 0
    normal_low_values = []
    normal_high_values = []
    # Normal Year
    if len(dates) == (365):
        while n < (365):
            day = []
            for row in values:
                day.append(row[n])
            # Calculate Numpy Percentiles for High and Low normal
            normal_low_values.append(numpy.percentile(day, 30))
            normal_high_values.append(numpy.percentile(day, 70))
            n += 1
    # Leap Year
    if len(dates) == (366):
        while n < (365):
            if n == 151: # Leap day, Feb 29 in a Leap Year
                # Leap Year Processing - Estimate Feb 29th by Averaging percentiles of 2/28 and 3/1
                feb_28_rolling_totals = []
                mar_1_rolling_totals = []
                for row in values:
                    # Get day before and day after
                    feb_28_rolling_totals.append(row[150])
                    mar_1_rolling_totals.append(row[151])
                # Get before and after low and high values from values
                feb_28_normal_low = numpy.percentile(feb_28_rolling_totals, 30)
                feb_28_normal_high = numpy.percentile(feb_28_rolling_totals, 70)
                mar_1_normal_low = numpy.percentile(mar_1_rolling_totals, 30)
                mar_1_normal_high = numpy.percentile(mar_1_rolling_totals, 70)
                # Split the difference between the two dates
                Low = (feb_28_normal_low + mar_1_normal_low)/2
                High = (feb_28_normal_high + mar_1_normal_high)/2
                # Append the averaged data
                normal_low_values.append(Low)
                normal_high_values.append(High)
            # Even if the above executed (Leap Day), we'd still add n=151 as leap day was missing
            day = []
            for row in values:
                day.append(row[n])
            # Calculate Numpy Percentiles for High and Low normal
            normal_low_values.append(numpy.percentile(day, 30))
            normal_high_values.append(numpy.percentile(day, 70))
            n += 1
    # Convert lists to pandas series
    normal_low_series = pandas.Series(normal_low_values, dates)
    normal_high_series = pandas.Series(normal_high_values, dates)
    return normal_low_series, normal_high_series

# CLASS DEFINITIONS

class Main(object):
    def __init__(self, yMax=None):
        self.yMax = yMax
        self.searchDistance = 30 # Miles
        self.allStations = []
        self.recentStations = []
        self.ghcn_station_list = None
        self.oldLatLong = None
        self.PDFs = []
        self.pdsidv_file = None
        # Create PrintLog object
        self.log = JLog.PrintLog()
        self.log.Wrap('Initializing anteProcess Class...')
        self.log.Wrap('')
        # Create WimpScraper Instance
        self.wimp_scraper = web_wimp_scraper.WimpScraper()
        self.web_wimp_rows = []
        # Watershed Analysis variables
        self.old_all_sampling_coordinates = None
        self.all_sampling_coordinate_elevations = None
        # Test USGS EPQS Servers
        self.epqs_variant = test_usgs_epqs_servers()

    def set_yMax(self, yMax):
        self.log.Wrap('Setting yMax to ' + str(yMax))
        self.yMax = yMax

    def setInputs(self, inputList, watershed_analysis, all_sampling_coordinates):
        # Set Inputs
        self.data_type = inputList[0]
        self.site_lat = inputList[1]
        self.site_long = inputList[2]
        year = inputList[3]
        month = inputList[4]
        day = inputList[5]
        self.image_name = inputList[6]
        self.image_source = inputList[7]
        self.save_folder = inputList[8]
        self.forecast_setting = inputList[9]
        self.watershed_analysis = watershed_analysis
        self.all_sampling_coordinates = all_sampling_coordinates

        if not self.allStations:
            # Check for previously Cached Station Data from same day
            pickle_folder = os.path.join(ROOT, 'cached')
            # Ensure pickle_folder exists
            try:
                os.makedirs(pickle_folder)
            except Exception:
                pass
            pickle_path = os.path.join(pickle_folder, 'station_classes.pickle')
            if self.data_type == 'PRCP':
                self.log.Wrap('Checking for previously cached NCDC GHCN Weather Station Records...')
                stations_pickle_exists = os.path.exists(pickle_path)
                if stations_pickle_exists:
                    self.log.Wrap('  Cached station data found. Testing...')
                    expiration_hours = 12
                    stale = file_older_than(file_path=pickle_path,
                                            time_unit='hours',
                                            time_value=expiration_hours)
                    if stale:
                        self.log.Wrap('    Cached station data older than {} hours. Deleting...'.format(expiration_hours))
                        os.remove(pickle_path)
                    else:
                        pickle_size = os.path.getsize(pickle_path)
                        if pickle_size < 15682622:
                            self.log.Wrap('    Cached station data corrupt. Deleting...')
                            os.remove(pickle_path)
                stations_pickle_exists = os.path.exists(pickle_path)
                if stations_pickle_exists:
                    self.log.Wrap('Unserializing cached station data..."')
                    try:
                        with open(pickle_path, 'rb') as handle:
                            self.allStations = pickle.load(handle)
                    except:
                        self.log.Wrap('Unserialization failed. Deleting...')
                        self.allStations = []
                        os.remove(pickle_path)
        # Calculate Dates
        self.dates = date_calcs.Main(year, month, day)

        if self.oldLatLong is None:
            self.oldLatLong = (self.site_lat, self.site_long)
            # Querying Elevation of Observation Point
            self.obs_elevation = round(getElev.main(self.site_lat, self.site_long, epqs_variant=self.epqs_variant), 3)
        else:
            if self.oldLatLong == (self.site_lat, self.site_long):
                self.log.Wrap('Same location. Keeping recent stations list.')
                try:
                    self.obs_elevation == 0
                except Exception:
                    # Querying Elevation of Observation Point'
                    self.obs_elevation = round(getElev.main(self.site_lat, self.site_long, epqs_variant=self.epqs_variant), 3)
            else:
                self.oldLatLong = (self.site_lat, self.site_long)
                self.searchDistance = 30 # Miles
                # Querying Elevation of Observation Point'
                if not self.watershed_analysis:
                    self.log.Wrap('New location, starting new recent stations list.')
                    self.obs_elevation = round(getElev.main(self.site_lat, self.site_long, epqs_variant=self.epqs_variant), 3)
                    self.recentStations = []
                    self.wimp_scraper = web_wimp_scraper.WimpScraper()
                else:
                    if self.old_all_sampling_coordinates is None: # First point of a watershed analysis
                        self.old_all_sampling_coordinates = self.all_sampling_coordinates
                        self.recentStations = [] # Reset recent stations so it can do the wide sweep
                    else:
                        if self.old_all_sampling_coordinates == self.all_sampling_coordinates:
                            self.log.Wrap('Continuing Watershed Analysis - Keeping recent stations list.')
                            try:
                                dict_key = '{},{}'.format(self.site_lat, self.site_long)
                                self.obs_elevation = self.all_sampling_coordinate_elevations[dict_key]
                            except:
                                self.obs_elevation = round(getElev.main(self.site_lat, self.site_long, epqs_variant=self.epqs_variant), 3)
                        else:
                            self.log.Wrap('New Watershed Analysis - starting new recent stations list.')
                            self.recentStations = []
                            self.all_sampling_coordinate_elevations = None
                            self.old_all_sampling_coordinates = self.all_sampling_coordinates


        if self.save_folder is not None:
            # Get main_ex version for folder path
            module_path = os.path.dirname(os.path.realpath(__file__))
            root_folder = os.path.dirname(module_path)
            version_files_folder = os.path.join(root_folder, 'v')
            main_version_file_path = os.path.join(version_files_folder, 'main_ex')
            with open(main_version_file_path, 'r') as version_file:
                for line in version_file:
                    version_string = line.replace('\n','')
                    version_list = version_string.split('.')
                    version_for_paths = 'v{}_{}_{}'.format(version_list[0], version_list[1], version_list[2])
                    break
            # Create PDF output Folder
            if self.data_type == 'PRCP':
                watershed_analysis = False
                version_folder = os.path.join(self.save_folder, version_for_paths)
                coord_string = '{}, {}'.format(self.site_lat, self.site_long)
                self.folderPath = os.path.join(version_folder, coord_string)
            if self.data_type == 'SNOW':
                watershed_analysis = False
                version_folder = os.path.join(self.save_folder, version_for_paths)
                snow_folder = os.path.join(version_folder, 'Snowfall')
                coord_string = '{}, {}'.format(self.site_lat, self.site_long)
                self.folderPath = os.path.join(snow_folder, coord_string)
            if self.data_type == 'SNWD':
                watershed_analysis = False
                version_folder = os.path.join(self.save_folder, version_for_paths)
                snow_depth_folder = os.path.join(version_folder, 'Snow Depth')
                coord_string = '{}, {}'.format(self.site_lat, self.site_long)
                self.folderPath = os.path.join(snow_depth_folder, coord_string)
            folder_exists = os.path.exists(self.folderPath)
            if not folder_exists:
                self.log.Wrap('Creating output directory ({})...'.format(self.folderPath))
                # Ensure self.folderPath exists
                try:
                    os.makedirs(self.folderPath)
                except Exception:
                    pass
            # Create CSV output Folder
            self.stationFolderPath = os.path.join(self.folderPath, "Station Data")
            folder_exists = os.path.exists(self.stationFolderPath)
            if not folder_exists:
                self.log.Wrap('Creating stationData output directory ({})...'.format(self.stationFolderPath))
                # Ensure self.stationFolderPath exists
                try:
                    os.makedirs(self.stationFolderPath)
                except Exception:
                    pass
        else:
            self.folderPath = None

        # Reset defaults
        self.stations = []

        if self.ghcn_station_list is None:
            # Get DataFrame of all available Stations
            pickle_folder = os.path.join(ROOT, 'cached')
            # Ensure pickle_folder exists
            try:
                os.makedirs(pickle_folder)
            except Exception:
                pass
            pickle_path = os.path.join(pickle_folder, 'stations.pickle')
            stations_pickle_exists = os.path.exists(pickle_path)
            if self.data_type == 'PRCP':
                if stations_pickle_exists:
                    remove_pickle = False
                    # Call the file stale if it is older than 90 days, because
                    #  we want to save time but also catch potential new stations
                    #  or potentially those that get removed from the list.
                    stale = file_older_than(file_path=pickle_path,
                                            time_unit='days',
                                            time_value=90)
                    if stale:
                        remove_pickle = True
                    else:
                        pickle_size = os.path.getsize(pickle_path)
                        if pickle_size < 10682622:
                            remove_pickle = True
                    if remove_pickle is True:
                        os.remove(pickle_path)
                    else:
                        self.log.Wrap('Unserializing previously cached NCDC GHCN daily weather stations..."')
                        try:
                            with open(pickle_path, 'rb') as handle:
                                self.ghcn_station_list = pickle.load(handle)
                        except Exception:
                            self.log.Wrap('Unserializing failed.')
                            self.ghcn_station_list = None
            # Double-check it wasn't created above
            if self.ghcn_station_list is None:
                self.log.Wrap("Downloading list of NCDC GHCN daily weather stations...")
                self.ghcn_station_list = ulmo.ncdc.ghcn_daily.get_stations(elements=self.data_type,
                                                                           update=True,
                                                                           as_dataframe=True)
                self.log.Wrap("")
                # Pickling for later
                if self.data_type == 'PRCP':
                    # Store Data (serialize)
                    with open(pickle_path, 'wb') as handle:
                        pickle.dump(self.ghcn_station_list, handle, protocol=pickle.HIGHEST_PROTOCOL)
        if self.image_name is None:
            self.image_name = "N/A"
        if self.image_source is None:
            self.image_source = "N/A"
        self.site_loc = (self.site_lat, self.site_long)

# COMMANDS
        # Get Stations
        if self.recentStations == []:
            self.getStations()
        else:
            for station in self.recentStations:
                if station.data is None:
                    station.run()
                station.updateValues(self.site_loc,
                                     self.obs_elevation,
                                     self.dates.normal_period_data_start_date,
                                     self.dates.actual_data_end_date,
                                     self.dates.antecedent_period_start_date)
                self.stations.append(station)
            if self.watershed_analysis:
                # Sort stations by weighted difference of current sampling point (Recalculated immediately above)
                sorted_stations = []
                for station in self.stations:
                    sorted_stations.append([station.weightedDiff, station])
                sorted_stations.sort(key=lambda x: x[0], reverse=False)
                self.stations = []
                for station in sorted_stations:
                    self.stations.append(station[1])

        # Create Final DF and Graph
        return self.createFinalDF()
    # End setInputs function

    def start_multiprocessing(self):
        """Creates queues and sub-processes"""
        self.log.print_section('MULTIPROCESSING START')
        self.log.Wrap('Preparing to use sub-processes to accelerate data acquisition...')
        # Kill any lingering child processes from previous runs
        for minion in multiprocessing.active_children():
            minion.terminate()
        # Set Path to Python Executable
        executable = sys.executable
        multiprocessing.set_executable(executable)
        # Set number of Sub-processes based on CPU_Count
#        num_minions = multiprocessing.cpu_count()
        num_minions = 4 # > 4 resulted in many failed FTP downloads that succeeded in-line later
        # Establish communication queues
        self.log.Wrap("Establishing Communication Queues...")
        tasks_queue = multiprocessing.Queue()
        results_queue = multiprocessing.Queue()
        # Create minions
        self.log.Wrap('Creating %d sub-processes...' % num_minions)
        minions = [process_manager.Minion(tasks_queue, results_queue) for i in range(num_minions)]
        # Start minions
        ### MANDATORY CODE TO DEAL WITH GLITCH ###
        sys.argv = ['']
        ### MANDATORY CODE TO DEAL WITH GLITCH ###
            # Glitch states the following:
            # File "C;\Python27\ArcGIS10.3\Lib\multiprocessing\forking.py",
            #  line 399, in get_preparation_data
            #  sys_argv=sys.argv,
            # AttributeError: 'module' object has no attribute 'argv'
        num = 0
        for minion in minions:
            num += 1
            minion.start()
            self.log.Wrap('Sub-process {} started'.format(num))
        self.log.print_separator_line()
        self.log.Wrap('')
        return tasks_queue, results_queue, minions
    # End of start_multiprocessing function

    def find_and_enqueue_stations(self, tasks_queue):
        """Locates and enqueus all stations within the selected search distance"""
        # Reset Station Numbering (Affects print display only)
        station_number_for_print = 0
        self.recentStations = []
        # Find min and max ranges (Speed up search, Especially for HUC8 Watershed)
        min_lat = None
        max_lat = None
        min_lon = None
        max_lon = None
        if self.watershed_analysis:
            for sampling_coordinates in self.all_sampling_coordinates:
                if min_lat == None:
                    min_lat = sampling_coordinates[0]
                elif sampling_coordinates[0] < min_lat:
                    min_lat =sampling_coordinates[0]
                if max_lat == None:
                    max_lat = sampling_coordinates[0]
                elif sampling_coordinates[0] > max_lat:
                    max_lat = sampling_coordinates[0]
                if min_lon == None:
                    min_lon = sampling_coordinates[1]
                elif sampling_coordinates[1] < min_lon:
                    min_lon = sampling_coordinates[1]
                if max_lon == None:
                    max_lon = sampling_coordinates[1]
                elif sampling_coordinates[1] > max_lon:
                    max_lon = sampling_coordinates[1]
        else:
            min_lat = float(self.site_lat)
            max_lat = float(self.site_lat)
            min_lon = float(self.site_long)
            max_lon = float(self.site_long)
        # Add 3 to maximums and subtract 3 from the minimums to eliminate most stations quickly
        min_lat -= 4
        max_lat += 4
        min_lon -= 4
        max_lon += 4
        #  ALL STATIONS WITHIN searchDistance
        self.log.print_section('ENQUEUEING STATION DATA DOWNLOADS')
        self.log.Wrap("Searching for weather stations within "+str(self.searchDistance)+" miles...")
        constructor_class_list = []
        for index, row in self.ghcn_station_list.iterrows():
            # Eliminate Stations quickly using buffered min/max lat/lon
            ballpark = True
            if row['latitude'] < min_lat:
                ballpark = False
            elif row['latitude'] > max_lat:
                ballpark = False
            elif row['longitude'] < min_lon:
                ballpark = False
            elif row['longitude'] > max_lon:
                ballpark = False
            if self.searchDistance > 30:
                ballpark = True
            if ballpark:
                include_station = False
                location_tuple = (row['latitude'], row['longitude'])
                distance = great_circle(self.site_loc, location_tuple).miles
                if not self.watershed_analysis:
                    if distance < self.searchDistance:
                        include_station = True
                if self.watershed_analysis:
                    for sampling_coordinates in self.all_sampling_coordinates:
                        sampling_distance = great_circle(sampling_coordinates, location_tuple).miles
                        if sampling_distance < self.searchDistance:
                            include_station = True
                            break
                if include_station:
                    station_index = index
                    name = str(row['name'])
                    already = False
                    location = str(row['latitude']) + ", " + str(row['longitude'])
                    row_elev_meters = row['elevation']
                    elevation = row_elev_meters*3.28084
                    elevDiff = abs(self.obs_elevation - elevation)
                    weightedDiff = distance*((elevDiff/1000)+0.45)
                    for item in self.allStations:
                        if item.name == name:
                            station_number_for_print += 1
                            self.log.Wrap('Station {} - {} - Data previously acquired'.format(station_number_for_print,
                                                                                              name))
                            already = item
                            already.updateValues(self.site_loc,
                                                 self.obs_elevation,
                                                 self.dates.normal_period_data_start_date,
                                                 self.dates.actual_data_end_date,
                                                 self.dates.antecedent_period_start_date)
                            self.stations.append(already)
                            self.recentStations.append(already)
                    if already is False:
                        station_number_for_print += 1
                        self.log.Wrap('Station {} - {}'.format(station_number_for_print, name))
                        constructor_class = station_manager.Constructor(self.data_type,
                                                                        station_index,
                                                                        name,
                                                                        location,
                                                                        location_tuple,
                                                                        elevation,
                                                                        distance,
                                                                        elevDiff,
                                                                        weightedDiff,
                                                                        self.dates.normal_period_data_start_date,
                                                                        self.dates.actual_data_end_date,
                                                                        self.dates.antecedent_period_start_date)
                        constructor_class_list.append(constructor_class)
        enqueue_count = 0
        for constructor_class in constructor_class_list:
            tasks_queue.put(constructor_class)
            enqueue_count += 1
        self.log.print_separator_line()
        self.log.Write('')
        return enqueue_count
    # End of find_and_enqueue_stations function

    def finish_multiprocessing(self, tasks_queue, results_queue, minions, enqueue_count):
        """Maintains processing pool until all jobs are complete"""
        self.log.print_section('MULTIPROCESSING FINISH')
        count_copy = enqueue_count
        timer_list = []
        timer_list.append([time.clock(), count_copy])
        self.log.Wrap('Waiting for sub-processes to download stations:')
        while count_copy > 0:
            # Keep # Minions at original num_minions
            for minion in minions:
                if not minion.is_alive():
                    self.log.Wrap('Sub-process died, creating a replacement...')
                    count_copy -= 1
                    minions.remove(minion)
                    new_minion = process_manager.Minion(tasks_queue, results_queue)
                    new_minion.start()
                    minions.append(new_minion)
            # Pull results_queue to keep queue buffer from overflowing
            try:
                result = results_queue.get(block=True, timeout=5)
                if result == "Maxed":
                    count_copy += 1
                else:
                    # Get another chance to download missing data while waiting
                    if result.data is None:
                        result.run()
                    self.stations.append(result)
                    self.recentStations.append(result)
                    self.allStations.append(result)
                count_copy -= 1
                # Discern avg. pace and approximate time remaining
                if count_copy < enqueue_count:
                    try:
                        timer_list.append([time.clock(), count_copy])
                        if len(timer_list) > 20:
                            timer_list.remove(timer_list[0])
                        time_taken = time.clock() - timer_list[0][0]
                        tasks_complete = timer_list[0][1] - count_copy
                        seconds_per_task = time_taken/tasks_complete
                        seconds_remaining = count_copy * seconds_per_task
                        remaining_string = time2String(seconds_remaining)
                        if count_copy < 2:
                            msg = '{} station remaining.  Approximately {} remaining.'.format(count_copy, remaining_string)
                        else:
                            msg = '{} stations left.  Approximately {} remaining.'.format(count_copy, remaining_string)
                        self.log.print_status_message(msg)
                    except Exception:
                        pass
            except Exception:
                result = None
                # Discern avg. pace and approximate time remaining
                if count_copy < enqueue_count:
                    try:
                        time_taken = time.clock() - timer_list[0][0]
                        tasks_complete = timer_list[0][1] - count_copy
                        seconds_per_task = time_taken/tasks_complete
                        seconds_remaining = count_copy * seconds_per_task
                        remaining_string = time2String(seconds_remaining)
                        if count_copy < 2:
                            msg = '{} station remaining.  Approximately {} remaining.'.format(count_copy, remaining_string)
                        else:
                            msg = '{} stations left.  Approximately {} remaining.'.format(count_copy, remaining_string)
                        self.log.print_status_message(msg)
                    except Exception:
                        pass
                time.sleep(1)
        # Add poison pill to queue so we can track when all processes are actually complete
            # This method is less glitchy than using a joinable queue
        self.log.Wrap('All jobs complete.  Killing sub-processes...')
        for minion in minions:
            if minion.is_alive():
                tasks_queue.put(None)
        # Waiting for poison pills to dissapear from queue, meaning the actual tasks_queue are complete
        self.log.Write('Waiting for sub-processes to close...')
        while True:
            size = tasks_queue.qsize()
            if size < 1:
                break
            else:
                msg = '{0} sub-processes remaining'.format(size)
                self.log.print_status_message(msg)
            time.sleep(1)
        self.log.Write('All sub-processes dead and accounted for.')
        self.log.print_separator_line()
        self.log.Write('')
    # End of finish_multiprocessing function

    def getStations(self):
        # Start Multiprocessing
        tasks_queue, results_queue, minions = self.start_multiprocessing()
        # Find an enqueue stations within the selected search distance
        enqueue_count = self.find_and_enqueue_stations(tasks_queue)
        # WebWimp Use this downtime to pre-load the WebWIMP Querry
                # Get WebWIMP Wet/Dry Season Determination
        if self.data_type == 'PRCP':
            # MAKING EARLY REQUESTS BELOW TO USE THIS DOWNTIME
            try:
                # Query PDSI
                palmer_value, palmer_class, palmer_color, self.pdsidv_file = query_climdiv.get_pdsidv(lat=float(self.site_lat),
                                                                                                      lon=float(self.site_long),
                                                                                                      year=self.dates.observation_year,
                                                                                                      month=self.dates.observation_month,
                                                                                                      pdsidv_file=self.pdsidv_file)
                # Querying WebWIMP to collect Wet / Dry season info...'
                self.wimp_scraper.get_season(lat=float(self.site_lat),
                                             lon=float(self.site_long),
                                             month=int(self.dates.observation_month),
                                             output_folder=None,
                                             # output_folder=self.folderPath,
                                             watershed_analysis=self.watershed_analysis)
                del palmer_value, palmer_class, palmer_color
                # Query all Elevations
                if self.watershed_analysis is True:
                    if self.all_sampling_coordinate_elevations is None:
                        self.all_sampling_coordinate_elevations = getElev.batch(self.all_sampling_coordinates, epqs_variant=self.epqs_variant)
            except Exception:
                self.log.Wrap(traceback.format_exc())
        # Maintain processing pool until all jobs are complete and collect results
        self.finish_multiprocessing(tasks_queue, results_queue, minions, enqueue_count)

        # find the primary station after multiprocessing finishes
        need_primary = True
        primary_station = self.getBest(need_primary=need_primary)
        print(primary_station.location)
        secondary_stations_sorted_list = []
        if primary_station is not None:
            # Note that the primary station has been found
            if need_primary is True:
                need_primary = False
        # If stations are not the primary station, sort stations by weighted difference
        sorted_stations = []
        for station in self.stations:
            # loop through non-primary-stations and recalculate distance, etc.
            # based off of distance from primary station
            if station.name != primary_station.name:
                distance = great_circle(primary_station.location, station.location).miles
                distance = round(distance, 3)
                station.distance = distance
                elevDiff = round((primary_station.elevation - station.elevation), 3)
                elevDiff = abs(elevDiff)
                station.elevDiff = elevDiff
                weightedDiff = round(distance*((elevDiff/1000)+0.45), 3)
                station.weightedDiff = weightedDiff
                sorted_stations.append([station.weightedDiff, station])
        sorted_stations.sort(key=lambda x: x[0], reverse=False)
        # insert primary station at the top of the list
        sorted_stations.insert(0, [primary_station.weightedDiff, primary_station])
        self.stations = []
        self.log.Wrap('Looking for stations missing data...')
        for sort_list in sorted_stations:
            station = sort_list[1]
            if station.data is None:
                self.log.Wrap('  Station download failed for {}'.format(station.name))
                self.log.Wrap('    Retrying download...')
                station.run()
                if station.data is None:
                    self.log.Wrap('      Download failed again. Ignoring station.')
                else:
                    self.log.Wrap('      Download successful!')
            self.stations.append(station)
        # Pickle All Stations for re-use the same day
        if self.data_type == 'PRCP':
            self.log.Wrap('Attempting to pickle Station Records for future use within 12 hours...')
            pickle_folder = os.path.join(ROOT, 'cached')
            pickle_path = os.path.join(pickle_folder, 'station_classes.pickle')
            if os.path.exists(pickle_path) is True:
                try:
                    os.remove(pickle_path)
                except Exception:
                    pass
            # Store Data (serialize)
            try:
                with open(pickle_path, 'wb') as handle:
                    pickle.dump(self.allStations, handle, protocol=pickle.HIGHEST_PROTOCOL)
            except Exception:
                pass

    def getBest(self, need_primary):
        lowestDiff = 10000
        best_station = None
        if len(self.stations) < 1:
            self.log.Wrap('No stations in station list...')
        else:
            if need_primary is True:
                self.log.Wrap('Searching for primary station...')
                min_antecedent_rows = int(90 * 0.75)
                huge_record_primary = None
                huge_lowest_diff = lowestDiff
                medium_record_primary = None
                medium_lowest_diff = lowestDiff
                minimum_record_primary = None
                minimum_lowest_diff = lowestDiff
                tolerable_difference_per_thousand = .75
                for station in self.stations:
                    if station.current_actual_rows >= min_antecedent_rows:
                        if station.actual_rows > 10000:
                            if station.weightedDiff < huge_lowest_diff:
                                huge_lowest_diff = station.weightedDiff
                                huge_record_primary = station
                        elif station.actual_rows > 8000:
                            if station.weightedDiff < medium_lowest_diff:
                                medium_lowest_diff = station.weightedDiff
                                medium_record_primary = station
                        elif station.actual_rows > 6000:
                            if station.weightedDiff < minimum_lowest_diff:
                                minimum_lowest_diff = station.weightedDiff
                                minimum_record_primary = station
                if not minimum_record_primary is None:
                    best_station = minimum_record_primary
                if not medium_record_primary is None:
                    if not minimum_record_primary is None:
                        record_test = medium_record_primary.weightedDiff < (minimum_record_primary.weightedDiff + (2*tolerable_difference_per_thousand))
                        if record_test:
                            best_station = medium_record_primary
                    else:
                        best_station = medium_record_primary
                if not huge_record_primary is None:
                    if not minimum_record_primary is None:
                        record_test = huge_record_primary.weightedDiff < (minimum_record_primary.weightedDiff + (4*tolerable_difference_per_thousand))
                        if record_test:
                            if not medium_record_primary is None:
                                if huge_record_primary.weightedDiff < (medium_record_primary.weightedDiff + (2*tolerable_difference_per_thousand)):
                                    best_station = huge_record_primary
                            else:
                                best_station = huge_record_primary
                    elif not medium_record_primary is None:
                        if huge_record_primary.weightedDiff < (medium_record_primary.weightedDiff + (2*tolerable_difference_per_thousand)):
                            best_station = huge_record_primary
                    else:
                        best_station = huge_record_primary
            else:
                for station in self.stations:
                    if station.weightedDiff < lowestDiff:
                        lowestDiff = station.weightedDiff
                        best_station = station
        if not best_station is None:
            self.stations.remove(best_station)
        return best_station

    def createFinalDF(self):
        # Start to Build Stations Table (continues during iteration below)
        station_table_column_labels =[["Weather Station Name",
                                       "Coordinates",
                                       "Elevation (ft)",
                                       "Distance (mi)",
                                       r"Elevation $\Delta$",
                                       r"Weighted $\Delta$",
                                       "Days Normal",
                                       "Days Antecedent"]]

        # JLG commented this out
        # station_table_values = [["Weather Station Name", "Coordinates", "Elevation (ft)", "Distance (mi)",
        #                          r"Elevation $\Delta$", r"Weighted $\Delta$", "Days (Normal)", "Days (Antecedent)"]]

        station_table_values = [] # added by JLG

        # CREATE EMPTY DATAFRAME (self.finalDF)
        self.log.Wrap("")
        self.log.Wrap('Creating an empty dataframe from {} to {} to populate with weather station data...'.format(self.dates.normal_period_data_start_date, self.dates.actual_data_end_date))
        index = pandas.date_range(start=self.dates.normal_period_data_start_date,
                                  end=self.dates.actual_data_end_date,
                                  freq='D')
        self.finalDF = pandas.Series(index=index,
                                     dtype="object",
                                     name='value')

        # FILL self.finalDF
        # Fill in NaN using top station
        n = 0
        num_stations_used = 0
        if float(self.site_lat) < 50:
            maxSearchDistance = 60      # Maximum distance between observation point and station location
        else: # In AK, where stations are very rare
            maxSearchDistance = 300
        maxNumberOfStations = 15    # Maximum number of stations to use to complete record
        while self.finalDF.isnull().sum().sum() > 0 and num_stations_used < maxNumberOfStations and self.searchDistance <= maxSearchDistance:
            for station in self.stations:
                print(station)
                n += 1
                if n == 1:
                    self.log.Wrap(str(self.finalDF.isnull().sum().sum()) + ' null values.')
                if self.searchDistance > 60:
                    need_primary = False
                # best_station = self.getBest(need_primary=need_primary)
                # if best_station is not None:
                    # Note that the primary station has been found
                    # if need_primary is True:
                    #     need_primary = False
                    #     primary_station = best_station # added by JLG
                        # recalcuate and set source
                    # Get baseline null value count
                missing_before_normal = self.finalDF[self.dates.normal_period_data_start_date:self.dates.normal_period_end_date].isnull().sum().sum()
                missing_before_antecedent = self.finalDF[self.dates.antecedent_period_start_date:self.dates.observation_date].isnull().sum().sum()
                values = station.Values
                self.log.Wrap('Attempting to replace null values with values from {}...'.format(station.name))
                # Fill
                try:
                    self.finalDF.fillna(values, inplace=True)
                except ValueError:
                    self.log.Wrap('ERROR: No values found for {}. Station will be skipped.'.format(station.name))
                missingAfter = self.finalDF.isnull().sum().sum()
                self.log.Wrap(str(missingAfter) + ' null values remaining.')
                missing_after_normal = self.finalDF[self.dates.normal_period_data_start_date:self.dates.normal_period_end_date].isnull().sum().sum()
                missing_after_antecedent = self.finalDF[self.dates.antecedent_period_start_date:self.dates.observation_date].isnull().sum().sum()
                num_rows_normal = missing_before_normal-missing_after_normal
                num_rows_antecedent = missing_before_antecedent-missing_after_antecedent
                num_rows = num_rows_normal + num_rows_antecedent
                if num_rows > 0:
                    if n == 1: # n=1 should be the primary station in the station list
                        num_stations_used += 1
                        # BUILD STATIONS TABLE
                        vals = []
                        vals.append(station.name)
                        vals.append(station.location)
                        vals.append(station.elevation)
                        vals.append("{0}*".format(station.distance))
                        vals.append("{0}*".format(station.elevDiff))
                        vals.append("{0}*".format(station.weightedDiff))
                        vals.append(num_rows_normal)
                        vals.append(num_rows_antecedent)
                        station_table_values.append(vals)
                    else:
                        num_stations_used += 1
                        # BUILD STATIONS TABLE
                        vals = []
                        vals.append(station.name)
                        vals.append(station.location)
                        vals.append(station.elevation)
                        vals.append(station.distance)
                        vals.append(station.elevDiff)
                        vals.append(station.weightedDiff)
                        vals.append(num_rows_normal)
                        vals.append(num_rows_antecedent)
                        station_table_values.append(vals)
                    # SAVE RESULTS TO CSV IN OUTPUT DIRECTORY
                    if self.save_folder is not None:
                        # Generate output
                        try:
<<<<<<< HEAD
                            station_csv_name = '{}.csv'.format(station.name).replace('/','_') # Slashes keep getting added to file names somehow, causing failures here
=======
                            station_csv_name = '{}_{}.csv'.format(best_station.name,self.dates.observation_date).replace('/','_') # Slashes keep getting added to file names somehow, causing failures here
>>>>>>> 907a0642
                            station_csv_path = os.path.join(self.stationFolderPath, station_csv_name)
                            if os.path.isfile(station_csv_path) is False:
                                self.log.Wrap('Saving station data to CSV in output folder...')
                                station.Values.to_csv(station_csv_path)
                        except Exception:
                            pass # Will add an announcement that station data save failed later
            if self.finalDF.isnull().sum().sum() > 0:
                self.log.Wrap("")
                self.log.Wrap("No suitable station available to replace null values.")
                if float(self.site_lat) < 50:
                    self.searchDistance += 10 # Search distance increase interval
                else:
                    self.searchDistance += 30 # In alaska it will probably go even higher.
                if self.finalDF.isnull().sum().sum() > 5:
                    if self.searchDistance <= maxSearchDistance:
                        # Clearing previous table data
                        station_table_values = []
                        # Clearing previous dataFrame in case a better fit is found.
                        self.log.Wrap('Creating an empty dataset to populate with weather data...')
                        self.log.Wrap("")
                        index = pandas.date_range(start=self.dates.normal_period_data_start_date,
                                                  end=self.dates.actual_data_end_date,
                                                  freq='D')
                        self.finalDF = pandas.Series(index=index,
                                                     dtype="object",
                                                     name='value')
                        self.log.Wrap("Widening search...")
                        num_stations_used = 0
                        self.getStations()
        self.searchDistance = 30 # Resetting this so future runs of the tool do not skip the above step.
        # Fill NaN using linear interpolation
        if self.finalDF.isnull().sum().sum() > 0:
            #df.update(secondDF)
            self.log.Wrap("")
            self.log.Wrap('Attempting linear interpolation to fill null values...')
            missing_before_normal = self.finalDF[self.dates.normal_period_data_start_date:self.dates.normal_period_end_date].isnull().sum().sum()
            missing_before_antecedent = self.finalDF[self.dates.antecedent_period_start_date:self.dates.observation_date].isnull().sum().sum()
            interp = self.finalDF.astype(float)
            try:
                interp.interpolate(method="time", inplace=True)
            except Exception:
                interp.interpolate(inplace=True)
            self.finalDF.fillna(interp, inplace=True)
            self.log.Wrap(str(self.finalDF.isnull().sum().sum()) + " null values remaining.")
            missing_after_normal = self.finalDF[self.dates.normal_period_data_start_date:self.dates.normal_period_end_date].isnull().sum().sum()
            missing_after_antecedent = self.finalDF[self.dates.antecedent_period_start_date:self.dates.observation_date].isnull().sum().sum()
            num_rows_normal = missing_before_normal - missing_after_normal
            num_rows_antecedent = missing_before_antecedent - missing_after_antecedent
            num_rows = num_rows_normal + num_rows_antecedent
            if num_rows > 0:
                num_stations_used += 1
                # BUILD STATIONS TABLE
                vals = []
                vals.append("Linear Interpolation")
                vals.append("N/A")
                vals.append("N/A")
                vals.append("N/A")
                vals.append("N/A")
                vals.append("N/A")
                vals.append(num_rows_normal)
                vals.append(num_rows_antecedent)
                station_table_values.append(vals)

        if self.finalDF.isnull().sum().sum() < 1:
            self.log.Wrap('No null values within self.finalDF')

        else:
            if self.data_type is not 'PRCP':
                self.log.Wrap('Since this is not for PRCP... filling null values with "0" to allow graph output...')
                self.finalDF.fillna(0, inplace=True)
                if self.finalDF.isnull().sum().sum() < 1:
                    self.log.Wrap('No null values within self.finalDF')
        self.log.print_separator_line()
        self.log.Wrap('')

        # SAVE finalDF TO CSV IN OUTPUT DIRECTORY
        if self.save_folder is not None:
            # Ensure output folder exists
            try:
                os.makedirs(self.stationFolderPath)
            except Exception:
                pass
            # Generate output
            merged_stations_output_path = os.path.join(self.stationFolderPath, "merged_stations_{0}.csv".format(self.dates.observation_date))
            try:
                if os.path.isfile(merged_stations_output_path) is False:
                    self.log.Wrap('Saving "merged_stations_{0}.csv" data to output folder...'.format(self.dates.observation_date))
                    self.finalDF.to_csv(merged_stations_output_path)
            except Exception:
                pass
        # Converting to milimeters
        if self.data_type == 'PRCP':
#            self.log.Wrap('Converting PRCP values to milimeters...')
            if self.finalDF is not None:
                self.finalDF = self.finalDF/10.0
#                self.log.Wrap('self.finalDF conversion complete.')
#            self.log.print_separator_line()
#            self.log.Wrap('')
        # Converting to inches
        units = 'in'
        units_long = 'Inches'
        if self.data_type == 'PRCP':
            self.log.Wrap('Converting PRCP values to inches...')
            if self.finalDF is not None:
                self.finalDF = self.finalDF * 0.03937008
                self.log.Wrap('self.finalDF conversion complete.')
 #           self.log.print_separator_line()
 #           self.log.Wrap('')
        # Save converted finalDF to CSV in output directory
        if self.save_folder is not None:
            # Generate output
            converted_stations_output_path = os.path.join(self.stationFolderPath, "merged_stations_converted_to_{0}_{1}.csv".format(units,self.dates.observation_date))
            if os.path.isfile(converted_stations_output_path) is False:
                self.log.Wrap('Saving "merged_stations_converted_to_{0}_{1}.csv" data to output folder...'.format(units,self.dates.observation_date))
                try:
                    self.finalDF.to_csv(converted_stations_output_path)
                except Exception:
                    pass
        self.log.print_separator_line()

        # Calculate rolling 30 day sum for the DataFrame
        self.log.Wrap('calculating 30-day rolling totals...')
        try:
            longRolling30day = self.finalDF.rolling(window=30, center=False).sum()
        except Exception:
            longRolling30day = pandas.rolling_sum(arg=self.finalDF, window=30, center=False)
        if self.data_type == 'SNWD':
            longRolling30day = self.finalDF
        # Create version for calculating daily statistics
        statsRolling30day = longRolling30day[self.dates.normal_period_start_date:self.dates.normal_period_end_date]
        # Create version for graphing current water year
        rolling30day = longRolling30day[self.dates.graph_start_date:self.dates.graph_end_date]
        # get the max value
        rolling_30_day_max = rolling30day.max()

        #---Convert Normal Period 30-Day Rolling Totals to a 365x30 array---#
        # Create a list of dates encompassing the 30-water-year Normal Period
        normal_period_dates = pandas.date_range(self.dates.normal_period_start_date, self.dates.normal_period_end_date)
        # Convert to 365x30 table
        allDays = value_list_to_water_year_table(dates=normal_period_dates, values=statsRolling30day)

# Get current-year Normals (And those same normals replicated over the previous and following years for graphing)
        self.log.Wrap('Calculating Normal High and Normal Low values for each day of the year...')
        # Create a list of dates in the selected range
        current_water_year_dates = pandas.date_range(self.dates.current_water_year_start_date, self.dates.current_water_year_end_date)
        # Get all days Upper and Lower Normal values for the current water year
        current_normal_low_series, current_normal_high_series = calc_normal_values(dates=current_water_year_dates, values=allDays)
        # Create a list of dates for the prior water year
        prior_water_year_dates = pandas.date_range(self.dates.prior_water_year_start_date, self.dates.prior_water_year_end_date)
        # Get all days Upper and Lower Normal values for the current water year
        prior_normal_low_series, prior_normal_high_series = calc_normal_values(dates=prior_water_year_dates, values=allDays)
        # Create a list of dates for the following water year
        following_water_year_dates = pandas.date_range(self.dates.following_water_year_start_date, self.dates.following_water_year_end_date)
        # Get all days Upper and Lower Normal values for the current water year
        following_normal_low_series, following_normal_high_series = calc_normal_values(dates=following_water_year_dates, values=allDays)

        # Append current year to prior year to create final output
        normal_low_series = prior_normal_low_series.append(current_normal_low_series).append(following_normal_low_series)
        normal_high_series = prior_normal_high_series.append(current_normal_high_series.append(following_normal_high_series))

        # CREATE ANNOTATIONS
        first_point_y_rolling_total = None
        second_point_y_rolling_total = None
        third_point_y_rolling_total = None

        # Create a list of dates of the same Start/End range for figure labeling
        Dates = pandas.date_range(self.dates.graph_start_date, self.dates.graph_end_date)

        # get three points for annotation
        self.log.Wrap('Evaluating sample points...')
        for item in Dates:
            if self.dates.observation_date in str(item):
                first_point_datetime = item
        second_point_datetime = first_point_datetime - datetime.timedelta(days=30)
        third_point_datetime = second_point_datetime - datetime.timedelta(days=30)
        first_point_x_date_string = str(first_point_datetime)[:10]
        second_point_x_date_string = str(second_point_datetime)[:10]
        third_point_x_date_string = str(third_point_datetime)[:10]
        try:
            first_point_y_rolling_total = abs(round(rolling30day.loc[first_point_x_date_string], 6))
            if first_point_y_rolling_total > rolling_30_day_max * 0.85:
                first_point_xytext = (10, -25)
            else:
                first_point_xytext = (15, 30)
        except:
            self.log.Wrap(traceback.format_exc())
            pass
        try:
            second_point_y_rolling_total = abs(round(rolling30day.loc[second_point_x_date_string], 6))
            if second_point_y_rolling_total > rolling_30_day_max * 0.85:
                second_point_xytext = (10, -25)
            else:
                second_point_xytext = (15, 30)
        except:
            self.log.Wrap(traceback.format_exc())
            pass
        try:
            third_point_y_rolling_total = abs(round(rolling30day.loc[third_point_x_date_string], 6))
            if third_point_y_rolling_total > rolling_30_day_max * 0.85:
                third_point_xytext = (10, -25)
            else:
                third_point_xytext = (15, 30)
        except:
            self.log.Wrap(traceback.format_exc())
            pass

        # Define colors for cell color matrices
        light_green = (0.5, 0.8, 0.5)
        light_blue = (0.4, 0.5, 0.8)
        light_red = (0.8, 0.5, 0.5)
        light_grey = (0.85, 0.85, 0.85)
        white = (1, 1, 1)
        #black = (0, 0, 0)

        # Determine relationship to normal
        self.log.Wrap("Determining relationship between sample points and the normal range...")
        if self.data_type == 'PRCP':
            firstHigh = abs(round(normal_high_series.loc[first_point_x_date_string], 6))
            firstLow = abs(round(normal_low_series.loc[first_point_x_date_string], 6))
            secondHigh = abs(round(normal_high_series.loc[second_point_x_date_string], 6))
            secondLow = abs(round(normal_low_series.loc[second_point_x_date_string], 6))
            thirdHigh = abs(round(normal_high_series.loc[third_point_x_date_string], 6))
            thirdLow = abs(round(normal_low_series.loc[third_point_x_date_string], 6))
            score = 0
            if first_point_y_rolling_total > firstHigh:
                firstWetnessCondition = "Wet"
                firstConditionValue = 3
                firstMonthWeight = 3
                firstProduct = firstConditionValue * firstMonthWeight
                score += firstProduct
            elif first_point_y_rolling_total <= firstHigh and first_point_y_rolling_total >= firstLow:
                firstWetnessCondition = "Normal"
                firstConditionValue = 2
                firstMonthWeight = 3
                firstProduct = firstConditionValue * firstMonthWeight
                score += firstProduct
            elif first_point_y_rolling_total < firstLow:
                firstWetnessCondition = "Dry"
                firstConditionValue = 1
                firstMonthWeight = 3
                firstProduct = firstConditionValue * firstMonthWeight
                score += firstProduct
            if second_point_y_rolling_total > secondHigh:
                secondWetnessCondition = "Wet"
                secondConditionValue = 3
                secondMonthWeight = 2
                secondProduct = secondConditionValue * secondMonthWeight
                score += secondProduct
            elif second_point_y_rolling_total <= secondHigh and second_point_y_rolling_total >= secondLow:
                secondWetnessCondition = "Normal"
                secondConditionValue = 2
                secondMonthWeight = 2
                secondProduct = secondConditionValue * secondMonthWeight
                score += secondProduct
            elif second_point_y_rolling_total < secondLow:
                secondWetnessCondition = "Dry"
                secondConditionValue = 1
                secondMonthWeight = 2
                secondProduct = secondConditionValue * secondMonthWeight
                score += secondProduct
            if third_point_y_rolling_total > thirdHigh:
                thirdWetnessCondition = "Wet"
                thirdConditionValue = 3
                thirdMonthWeight = 1
                thirdProduct = thirdConditionValue * thirdMonthWeight
                score += thirdProduct
            elif third_point_y_rolling_total <= thirdHigh and third_point_y_rolling_total >= thirdLow:
                thirdWetnessCondition = "Normal"
                thirdConditionValue = 2
                thirdMonthWeight = 1
                thirdProduct = thirdConditionValue * thirdMonthWeight
                score += thirdProduct
            elif third_point_y_rolling_total < thirdLow:
                thirdWetnessCondition = "Dry"
                thirdConditionValue = 1
                thirdMonthWeight = 1
                thirdProduct = thirdConditionValue * thirdMonthWeight
                score += thirdProduct
            if score >= 6 and score <= 9:
                ante_calc_result = "Drier than Normal"
                final_cell_color = light_red
            if score >= 10 and score <= 14:
                ante_calc_result = 'Normal Conditions'
                final_cell_color = light_green
            if score >= 15:
                ante_calc_result = 'Wetter than Normal'
                final_cell_color = light_blue
            # Build Rain Table
            rain_colors = [
                [light_grey, light_grey, light_grey, light_grey, light_grey, light_grey, light_grey, light_grey],
                [white, white, white, white, white, white, white, white],
                [white, white, white, white, white, white, white, white],
                [white, white, white, white, white, white, white, white],
                [white, white, white, white, white, white, white, final_cell_color]
            ]
            rain_table_vals = [
                ['30 Days Ending',
                 r"30$^{th}$ %ile" + "  ({})".format(units),
                 r"70$^{th}$ %ile" + "  ({})".format(units),
                 "Observed ({})".format(units),
                 'Wetness Condition',
                 'Condition Value',
                 'Month Weight',
                 'Product'],
                [first_point_x_date_string,
                 firstLow,
                 firstHigh,
                 first_point_y_rolling_total,
                 firstWetnessCondition,
                 firstConditionValue,
                 firstMonthWeight,
                 firstProduct],
                [second_point_x_date_string,
                 secondLow,
                 secondHigh,
                 second_point_y_rolling_total,
                 secondWetnessCondition,
                 secondConditionValue,
                 secondMonthWeight,
                 secondProduct],
                [third_point_x_date_string,
                 thirdLow,
                 thirdHigh,
                 third_point_y_rolling_total,
                 thirdWetnessCondition,
                 thirdConditionValue,
                 thirdMonthWeight,
                 thirdProduct],
                ["Result",
                 "",
                 "",
                 "",
                 "",
                 "",
                 "",
                 '{} - {}'.format(ante_calc_result, str(score))]
            ]

        # Build Description Table

            # Truncate name
        tableName = self.image_name
        length = len(tableName)
        if length > 34:
            tableName = tableName[:33]+'...'
            length = 36
            # Truncate source
        tableSource = self.image_source
        sLength = len(tableSource)
        if sLength > 34:
            tableSource = tableSource[:33]+'...'
            sLength = 36

            # Create Column Labels
        description_table_values = [
            ["Coordinates", str(self.site_lat)+ ', ' + str(self.site_long)],
            ['Observation Date', self.dates.observation_date],
            ['Elevation (ft)', round(self.obs_elevation, 6)]
        ]
        description_table_colors = [
            [light_grey, white],
            [light_grey, white],
            [light_grey, white]
        ]
        self.log.print_separator_line()
        self.log.Wrap('')

        if not self.image_name == 'N/A':
            description_table_values.append(['Image or Event', tableName])
            description_table_colors.append([light_grey, white])

        if not self.image_source == 'N/A':
            description_table_values.append(['Source', tableSource])
            description_table_colors.append([light_grey, white])

        # GET FORECAST DATA (If enabled)
        if self.forecast_setting is True:
            # Get Forecast if current water year is still in progress
            if self.data_type == 'PRCP':
                if len(rolling30day) < 358:
                    self.log.Wrap("Requesting 7-Day Forecast Data from https://api.darksky.net...")
                    try:
                        days, mm = get_forecast.main(self.site_lat, self.site_long)
                    except Exception:
                        self.log.Wrap(traceback.format_exc())
                    self.log.Wrap('')

        # Get Palmer Drought Seveity Index
        if self.data_type == 'PRCP':
            try:
                palmer_value, palmer_class, palmer_color, self.pdsidv_file = query_climdiv.get_pdsidv(lat=float(self.site_lat),
                                                                                                      lon=float(self.site_long),
                                                                                                      year=self.dates.observation_year,
                                                                                                      month=self.dates.observation_month,
                                                                                                      pdsidv_file=self.pdsidv_file)
                description_table_values.append(["Drought Index (PDSI)", palmer_class])
                description_table_colors.append([light_grey, palmer_color])
            except Exception:
                palmer_class = 'Error'
                palmer_value = -99.99
                self.log.Wrap(traceback.format_exc())

        # Get WebWIMP Wet/Dry Season Determination
        if self.data_type == 'PRCP':
            try:
                # Querying WebWIMP to collect Wet / Dry season info...'
                wet_dry_season_result = self.wimp_scraper.get_season(lat=float(self.site_lat),
                                                                     lon=float(self.site_long),
                                                                     month=int(self.dates.observation_month),
                                                                     output_folder=self.folderPath,
                                                                     watershed_analysis=self.watershed_analysis)
                if not wet_dry_season_result == 'ERROR':
                    description_table_values.append([r"WebWIMP H$_2$O Balance", wet_dry_season_result])
                    if wet_dry_season_result == 'Wet Season':
                        description_table_colors.append([light_grey, white])
                    if wet_dry_season_result == 'Dry Season':
                        description_table_colors.append([light_grey, light_red])
            except Exception:
                wet_dry_season_result = 'Error'
                self.log.Wrap(traceback.format_exc())

        # Pickle values for graph_test if in Dev environment
        if sys.executable == r'D:\Code\Python\WinPythonARC\WinPythonZero32\python-3.6.5\python.exe':
            pickle_folder = os.path.join(ROOT, 'cached')
            pickle_path = os.path.join(pickle_folder, 'graph_demo_data.pickle')
            pickle_list = [Dates,
                           rolling30day,
                           self.dates.graph_start_date,
                           self.finalDF,
                           self.dates.graph_end_date,
                           self.forecast_setting,
                           normal_low_series,
                           normal_high_series,
                           self.yMax,
                           rolling_30_day_max,
                           first_point_y_rolling_total,
                           first_point_x_date_string,
                           first_point_xytext,
                           second_point_y_rolling_total,
                           second_point_x_date_string,
                           second_point_xytext,
                           third_point_y_rolling_total,
                           third_point_x_date_string,
                           third_point_xytext]
            # Store Data (serialize)
            with open(pickle_path, 'wb') as handle:
                pickle.dump(pickle_list, handle, protocol=pickle.HIGHEST_PROTOCOL)

    # GRAPH
        self.log.print_section('GRAPH & TABLE GENERATION')
        self.log.Wrap('Constructing graph, plotting data, and configuring tables...')
        # Make graph tic marks face outward
        rcParams['xtick.direction'] = 'out'
        rcParams['ytick.direction'] = 'out'

        # Construct Figure
        plt.ion() # MAKES PLOT.SHOW() NON-BLOCKING
        fig = plt.figure(figsize=(17, 11))
        fig.set_facecolor('0.77')
        fig.set_dpi(140)
        # add a footer to the station table to describe the asterisk.
        footer_text = '*This station is considered the primary station and these values are generated in relation to the location of interest.'
        fig.text(0.51,0.31, footer_text, fontsize=10, color="black")
        if self.data_type == 'PRCP':
        #    if num_stations_used < 14:
            ax1 = plt.subplot2grid((9, 10), (0, 0), colspan=10, rowspan=6)
            ax2 = plt.subplot2grid((9, 10), (6, 3), colspan=7, rowspan=2)
            ax3 = plt.subplot2grid((9, 10), (6, 0), colspan=3, rowspan=2)
            ax4 = plt.subplot2grid((9, 10), (8, 3), colspan=7, rowspan=1)
        #    if num_stations_used > 10:
        #        ax1 = plt.subplot2grid((9, 10), (0, 0), colspan=10, rowspan=5)
        #        ax2 = plt.subplot2grid((9, 10), (5, 3), colspan=7, rowspan=2)
        #        ax3 = plt.subplot2grid((9, 10), (5, 0), colspan=3, rowspan=2)
        #        ax4 = plt.subplot2grid((9, 10), (7, 3), colspan=7, rowspan=1)
            # Add Logo
            try:
                images_folder = os.path.join(ROOT, 'images')
                logo_file = os.path.join(images_folder, 'RD_1_0.png')
                logo = plt.imread(logo_file)
            except:
                images_folder = os.path.join(sys.prefix, 'images')
                logo_file = os.path.join(images_folder, 'RD_1_0.png')
                logo = plt.imread(logo_file)
            img = fig.figimage(X=logo, xo=118, yo=20)

        else:
            ax1 = plt.subplot2grid((9, 10), (0, 0), colspan=10, rowspan=7)
            ax2 = plt.subplot2grid((9, 10), (7, 3), colspan=7, rowspan=2)
            ax3 = plt.subplot2grid((9, 10), (7, 0), colspan=3, rowspan=2)

        # Configure ticks on main graph
        ax1.xaxis.set_major_locator(dates.MonthLocator())
        # 16 is a slight approximation since months differ in number of days.
        ax1.xaxis.set_minor_locator(dates.MonthLocator(bymonthday=16))
        ax1.xaxis.set_major_formatter(ticker.NullFormatter())
        ax1.xaxis.set_minor_formatter(dates.DateFormatter('%b\n%Y'))
        for tick in ax1.xaxis.get_minor_ticks():
            tick.tick1line.set_markersize(0)
            tick.tick2line.set_markersize(0)
            tick.label1.set_horizontalalignment('center')
        ax1.tick_params(axis='x', which='minor', bottom=False)

        # Remove axis from second subplot (For displaying tables)
        ax2.axis('off')
        ax3.axis('off')
        ax2.axis('tight')
        ax3.axis('tight')
        if self.data_type == 'PRCP':
            ax4.axis('off')
            ax4.axis('tight')

        # Create a truncated date range to allow for incomplete current water years
        truncate = str(Dates[len(rolling30day)-1])[:10]
        truncDates = pandas.date_range(self.dates.graph_start_date, truncate)

        # Plot Data on Graph
        ax1.plot(truncDates.to_pydatetime(),
                 self.finalDF[self.dates.graph_start_date:self.dates.graph_end_date],
                 color='black',
                 linewidth=1,
                 drawstyle='steps-post',
                 label='Daily Total')

        # PLOT FORECAST DATA (If enabled)
        if self.forecast_setting is True:
            try:
                ax1.plot(days,
                         mm,
                         color='red',
                         linewidth=1.2,
                         drawstyle='steps-post',
                         label='Daily Total Forecast')
            except:
                pass

        # Plot Rolling 30-day total
        if self.data_type != 'SNWD':
            ax1.plot(truncDates.to_pydatetime(),
                     rolling30day,
                     linewidth=1.2,
                     label='30-Day Rolling Total',
                     color='blue')

        # Plot area between normal high and normal low 30-day rolling totals
        ax1.fill_between(Dates.to_pydatetime(),
                         normal_low_series[self.dates.graph_start_date:self.dates.graph_end_date],
                         normal_high_series[self.dates.graph_start_date:self.dates.graph_end_date],
                         color='orange',
                         label='30-Year Normal Range',
                         alpha=0.5)

        # Set the minimum Y value to 0 and the Max Y value to just above the max value
        if self.yMax == None:
            max30 = rolling_30_day_max
            max20 = normal_high_series[self.dates.graph_start_date:self.dates.graph_end_date].max()
            if max30 > max20:
                yMax = max30*1.03
            else:
                yMax = max20*1.03
            ax1.set_ylim(ymin=0, ymax=yMax)
        else:
            ax1.set_ylim(ymin=0, ymax=float(self.yMax))
            yMax = self.yMax

        # Force the Min and Max X Values to the Graph Dates
        graph_start_datetime = datetime.datetime.strptime(self.dates.graph_start_date, '%Y-%m-%d')
        graph_end_datetime = datetime.datetime.strptime(self.dates.graph_end_date, '%Y-%m-%d')
        ax1.set_xlim([graph_start_datetime, graph_end_datetime])

        # Configure Labels
        handles, labels = ax1.get_legend_handles_labels()
        ax1.legend(handles, labels)
        ax1.set_ylabel(u'Rainfall ({})'.format(units_long), fontsize=20)

        # Mark / Label Sampling Points
        if self.data_type == 'PRCP':
#            ax1.set_title("Antecedent Precipitation and 30-Year Normal Range from NOAA's Daily Global Historical Climatology Network",
#                          fontsize=20)
            ax1.set_title("Antecedent Precipitation vs Normal Range based on NOAA's Daily Global Historical Climatology Network",
                          fontsize=20)
#            ax1.set_title('NOAA - National Climatic Data Center - Daily Global'
#                          ' Historical Climatology Network - Rainfall Data',
#                          fontsize=20)

            if first_point_y_rolling_total is not None:
                first_point_label = first_point_x_date_string
                ax1.annotate(first_point_label, xy=(first_point_x_date_string, first_point_y_rolling_total), xycoords='data',
                             xytext=first_point_xytext,
                             textcoords='offset points',
                             size=13,
                             # bbox=dict(boxstyle="round", fc="0.8"),
                             arrowprops=dict(arrowstyle="simple",
                                             fc="0.4", ec="none",
                                             connectionstyle="arc3,rad=0.5"),
                            )

            if second_point_y_rolling_total is not None:
                second_point_label = second_point_x_date_string
                ax1.annotate(second_point_label, xy=(second_point_x_date_string, second_point_y_rolling_total), xycoords='data',
                             xytext=second_point_xytext,
                             textcoords='offset points',
                             size=13,
                             # bbox=dict(boxstyle="round", fc="0.8"),
                             arrowprops=dict(arrowstyle="simple",
                                             fc="0.4", ec="none",
                                             connectionstyle="arc3,rad=0.5"),
                            )

            if third_point_y_rolling_total is not None:
                third_point_label = third_point_x_date_string
                ax1.annotate(third_point_label, xy=(third_point_x_date_string, third_point_y_rolling_total), xycoords='data',
                             xytext=third_point_xytext,
                             textcoords='offset points',
                             size=13,
                             # bbox=dict(boxstyle="round", fc="0.8"),
                             arrowprops=dict(arrowstyle="simple",
                                             fc="0.4", ec="none",
                                             connectionstyle="arc3,rad=0.5"),
                            )

            # Plot Description Table
            description_table = ax3.table(cellText=description_table_values,
                                          colWidths=[0.4, 0.54],
                                          cellColours=description_table_colors,
                                          loc='center left')
            description_table.auto_set_font_size(False)
            description_table.set_fontsize(10)

            # Plot Rain Table
            the_table = ax2.table(cellText=rain_table_vals,
                                  cellColours=rain_colors,
                                  colWidths=[0.112, 0.111, 0.111, 0.120, 0.135, 0.114, 0.1, 0.18],
                                  loc='center')
            the_table.auto_set_font_size(False)
            the_table.set_fontsize(10)

            # Plot Stations Table
            station_table_colors = [[light_grey, light_grey, light_grey, light_grey, light_grey, light_grey, light_grey, light_grey]]
            for row in station_table_values[:]:
                station_table_colors.append([white, white, white, white, white, white, white, white])

            # combine the station table headers and values after sorting by distance from the location of interest
            station_table_values = station_table_column_labels + station_table_values

            stations_table = ax4.table(cellText=station_table_values,
                                       cellColours=station_table_colors,
                                       colWidths=[0.25, 0.15, 0.095, 0.097, 0.087, 0.087, 0.104, 0.132],
                                       loc='center')
            stations_table.auto_set_font_size(False)
            stations_table.set_fontsize(10)

            # Determine bottom separation value by table rows
            if num_stations_used < 4:
                bValue = 0.01
            elif num_stations_used == 4:
                bValue = 0.02
            elif num_stations_used == 5:
                bValue = 0.03
            elif num_stations_used == 6:
                bValue = 0.035
            elif num_stations_used == 7:
                bValue = 0.04
            elif num_stations_used == 8:
                bValue = 0.050
            elif num_stations_used == 9:
                bValue = 0.055
            elif num_stations_used == 10:
                bValue = 0.059
            elif num_stations_used == 11:
                bValue = 0.068
            else:
                bValue = 0.075

            # Determine horizontal separation value by table rows
            if num_stations_used < 9:
                hValue = 0.00
            elif num_stations_used < 11:
                hValue = 0.17
            else:
                hValue = 0.40

            # Remove space between subplots
            plt.subplots_adjust(wspace=0.00,
                                hspace=hValue,
                                left=0.047,
                                bottom=bValue,
                                top=0.968,
                                right=0.99)

        ################################################################
        ############ START OF SNOW AND SNOW DEPTH SECTION ##############
        ################################################################

        if self.data_type == 'SNOW':
            ax1.set_title('NOAA - National Climatic Data Center - Daily Global'
                          ' Historical Climatology Network - Snowfall Data', fontsize=20)

        if self.data_type == 'SNWD':
            ax1.set_title('NOAA - National Climatic Data Center - Daily Global'
                          ' Historical Climatology Network - Snow Depth Data', fontsize=20)

        if self.data_type == 'SNOW' or self.data_type == 'SNWD':
            if first_point_y_rolling_total is not None:
                first_point_label = 'Observation Date'
                ax1.annotate(first_point_label, xy=(first_point_x_date_string, first_point_y_rolling_total), xycoords='data',
                             xytext=first_point_xytext,
                             textcoords='offset points',
                             size=15,
                             # bbox=dict(boxstyle="round", fc="0.8"),
                             arrowprops=dict(arrowstyle="simple",
                                             fc="0.4", ec="none",
                                             connectionstyle="arc3,rad=0.5"),
                            )

            # Plot Description Table
            description_table = ax3.table(cellText=description_table_values,
                                          colWidths=[0.4, 0.54],
                                          loc='center')
            description_table.auto_set_font_size(False)
            description_table.set_fontsize(10)


            # Plot Stations Table
            stations_table = ax2.table(cellText=station_table_values,
                                       colLabels=station_table_column_labels,
                                       colWidths=[0.25, 0.15, 0.095, 0.09, 0.09, 0.09, 0.11, 0.11],
                                       loc='center')
            stations_table.auto_set_font_size(False)
            stations_table.set_fontsize(10)

            # Remove extra white space around figure.
            fig.tight_layout()

            # Remove space between subplots
            plt.subplots_adjust(left=0.058,
                                bottom=0.02,
                                right=0.97,
                                top=0.968,
                                wspace=0.51,
                                hspace=0.51)

        ##########################################################
        ########## END OF SNOW AND SNOW DEPTH PORTION ############
        ##########################################################

        self.log.Wrap('Generating figure with graph and tables...')
        self.log.Wrap('')

        if self.save_folder is None:
            # Display Figure
            plt.show()
            time.sleep(1)
            if self.data_type != 'PRCP':
                ante_calc_result = 'N/A'
            return None, yMax, ante_calc_result, score, wet_dry_season_result, palmer_value, palmer_class
        else:
            # Save PDF
            if self.image_name != "N/A":
                imagePath = os.path.join(self.folderPath, '{}_{}.pdf'.format(self.dates.observation_date, self.image_name))
            else:
                imagePath = os.path.join(self.folderPath, '{}.pdf'.format(self.dates.observation_date))
            self.log.Wrap('Saving ' + imagePath)
            fig.savefig(imagePath, facecolor='0.77')

            # Closing figure in memory safe way
            self.log.Wrap('Closing figure...')
            pylab.close(fig)
            self.log.Wrap('')
            if self.data_type != 'PRCP':
                ante_calc_result = 'N/A'
            self.log.print_separator_line()
            self.log.Wrap('')
            return imagePath, yMax, ante_calc_result, score, wet_dry_season_result, palmer_value, palmer_class

if __name__ == '__main__':
    SAVE_FOLDER = os.path.join(ROOT, 'Outputs')
    INSTANCE = Main()
        # Input_List reference
#        self.data_type = inputList[0]
#        self.site_lat = inputList[1]
#        self.site_long = inputList[2]
#        year = inputList[3]
#        month = inputList[4]
#        day = inputList[5]
#        self.image_name = inputList[6]
#        self.image_source = inputList[7]
#        self.SAVE_FOLDER = inputList[8]
#        self.forecast_setting = inputList[9]
    # INPUT_LIST = ['PRCP',
    #               '38.5',
    #               '-121.5',
    #               2018,
    #               10,
    #               15,
    #               None,
    #               None,
    #               SAVE_FOLDER,
    #               False]
    # INPUT_LIST = ['PRCP',
    #               '62.235095',
    #               '-159.057434',
    #               2018,
    #               10,
    #               15,
    #               None,
    #               None,
    #               SAVE_FOLDER,
    #               False]
    INPUT_LIST = ['PRCP',
<<<<<<< HEAD
                  '33.209205',
                  '-87.499375',
                  2020,
=======
                  '38.5',
                  '-121.5',
                  2018,
>>>>>>> 907a0642
                  10,
                  15,
                  None,
                  None,
                  SAVE_FOLDER,
                  False]
<<<<<<< HEAD
    INSTANCE.setInputs(INPUT_LIST, watershed_analysis=False, all_sampling_coordinates=None)
=======
    INPUT_LIST = [
                  ['PRCP', '38.5', '-121.5', 1935, 5, 15, None, None, SAVE_FOLDER, False],
                  ['PRCP', '38.5', '-121.5', 1940, 2, 29, None, None, SAVE_FOLDER, False],
                  ['PRCP', '38.5', '-121.5', 1941, 2, 28, None, None, SAVE_FOLDER, False],
                  ['PRCP', '38.5', '-121.5', 1942, 12, 7, None, None, SAVE_FOLDER, False],
                  ['PRCP', '38.5', '-121.5', 1943, 6, 12, None, None, SAVE_FOLDER, False],
                  ['PRCP', '38.5', '-121.5', 1944, 7, 19, None, None, SAVE_FOLDER, False],
                  ['PRCP', '38.5', '-121.5', 1945, 8, 21, None, None, SAVE_FOLDER, False],
                  ['PRCP', '38.5', '-121.5', 1950, 3, 15, None, None, SAVE_FOLDER, False],
                  ['PRCP', '38.5', '-121.5', 1951, 6, 16, None, None, SAVE_FOLDER, False],
                  ['PRCP', '38.5', '-121.5', 1952, 7, 4, None, None, SAVE_FOLDER, False],
                  ['PRCP', '38.5', '-121.5', 1965, 1, 1, None, None, SAVE_FOLDER, False],
                  ['PRCP', '38.5', '-121.5', 1971, 5, 28, None, None, SAVE_FOLDER, False],
                  ['PRCP', '38.5', '-121.5', 1973, 7, 4, None, None, SAVE_FOLDER, False],
                  ['PRCP', '38.5', '-121.5', 1978, 11, 21, None, None, SAVE_FOLDER, False],
                  ['PRCP', '38.5', '-121.5', 1981, 12, 2, None, None, SAVE_FOLDER, False],
                  ['PRCP', '38.5', '-121.5', 1984, 4, 24, None, None, SAVE_FOLDER, False],
                  ['PRCP', '38.5', '-121.5', 1985, 9, 13, None, None, SAVE_FOLDER, False],
                  ['PRCP', '38.5', '-121.5', 1989, 5, 18, None, None, SAVE_FOLDER, False],
                  ['PRCP', '38.5', '-121.5', 1998, 12, 1, None, None, SAVE_FOLDER, False],
                  ['PRCP', '38.5', '-121.5', 2020, 6, 20, None, None, SAVE_FOLDER, False],
                  ]
    # INPUT_LIST = ['PRCP',
    #               '62.235095',
    #               '-159.057434',
    #               2018,
    #               10,
    #               15,
    #               None,
    #               None,
    #               SAVE_FOLDER,
    #               False]
    for i in INPUT_LIST:
        INSTANCE.setInputs(i, watershed_analysis=False, all_sampling_coordinates=None)
>>>>>>> 907a0642
    input('Stall for debugging.  Press enter or click X to close')<|MERGE_RESOLUTION|>--- conflicted
+++ resolved
@@ -1097,11 +1097,7 @@
                     if self.save_folder is not None:
                         # Generate output
                         try:
-<<<<<<< HEAD
-                            station_csv_name = '{}.csv'.format(station.name).replace('/','_') # Slashes keep getting added to file names somehow, causing failures here
-=======
                             station_csv_name = '{}_{}.csv'.format(best_station.name,self.dates.observation_date).replace('/','_') # Slashes keep getting added to file names somehow, causing failures here
->>>>>>> 907a0642
                             station_csv_path = os.path.join(self.stationFolderPath, station_csv_name)
                             if os.path.isfile(station_csv_path) is False:
                                 self.log.Wrap('Saving station data to CSV in output folder...')
@@ -1911,24 +1907,15 @@
     #               SAVE_FOLDER,
     #               False]
     INPUT_LIST = ['PRCP',
-<<<<<<< HEAD
-                  '33.209205',
-                  '-87.499375',
-                  2020,
-=======
                   '38.5',
                   '-121.5',
                   2018,
->>>>>>> 907a0642
                   10,
                   15,
                   None,
                   None,
                   SAVE_FOLDER,
                   False]
-<<<<<<< HEAD
-    INSTANCE.setInputs(INPUT_LIST, watershed_analysis=False, all_sampling_coordinates=None)
-=======
     INPUT_LIST = [
                   ['PRCP', '38.5', '-121.5', 1935, 5, 15, None, None, SAVE_FOLDER, False],
                   ['PRCP', '38.5', '-121.5', 1940, 2, 29, None, None, SAVE_FOLDER, False],
@@ -1951,17 +1938,6 @@
                   ['PRCP', '38.5', '-121.5', 1998, 12, 1, None, None, SAVE_FOLDER, False],
                   ['PRCP', '38.5', '-121.5', 2020, 6, 20, None, None, SAVE_FOLDER, False],
                   ]
-    # INPUT_LIST = ['PRCP',
-    #               '62.235095',
-    #               '-159.057434',
-    #               2018,
-    #               10,
-    #               15,
-    #               None,
-    #               None,
-    #               SAVE_FOLDER,
-    #               False]
     for i in INPUT_LIST:
         INSTANCE.setInputs(i, watershed_analysis=False, all_sampling_coordinates=None)
->>>>>>> 907a0642
     input('Stall for debugging.  Press enter or click X to close')